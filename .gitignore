# macOS Files
.DS_Store
cai_env/
# Byte-compiled / optimized / DLL files
__pycache__/
**/__pycache__/
*.py[cod]
*$py.class

# C extensions
*.so

# Distribution / packaging
.Python
build/
develop-eggs/
dist/
downloads/
eggs/
.eggs/
lib/
lib64/
parts/
sdist/
logs/
var/
wheels/
share/python-wheels/
*.egg-info/
.installed.cfg
*.egg
MANIFEST
.devcontainer/qdrant_storage/
# PyInstaller
*.manifest
*.spec

# Installer logs
pip-log.txt
pip-delete-this-directory.txt

# Unit test / coverage reports
htmlcov/
.tox/
.nox/
.coverage
.coverage.*
.cache
nosetests.xml
coverage.xml
*.cover
*.py,cover
.hypothesis/
.pytest_cache/
cover/

# Translations
*.mo
*.pot

# Django stuff:
*.log
local_settings.py
db.sqlite3
db.sqlite3-journal

# Flask stuff:
instance/
.webassets-cache

# Scrapy stuff:
.scrapy

# Sphinx documentation
docs/_build/

# PyBuilder
.pybuilder/
target/

# Jupyter Notebook
.ipynb_checkpoints

# IPython
profile_default/
ipython_config.py

# pdm
.pdm.toml
.pdm-python
.pdm-build/

# PEP 582
__pypackages__/

# Celery stuff
celerybeat-schedule
celerybeat.pid

# SageMath parsed files
*.sage.py

# Environments
.env
.venv
env/
venv/
ENV/
env.bak/
venv.bak/
.venv39
.venv_res

# Spyder project settings
.spyderproject
.spyproject

# Rope project settings
.ropeproject

# mkdocs documentation
/site

# mypy
.mypy_cache/
.dmypy.json
dmypy.json

# Pyre type checker
.pyre/

# pytype static type analyzer
.pytype/

# Cython debug symbols
cython_debug/

# PyCharm
.idea/

# Ruff stuff:
.ruff_cache/

# PyPI configuration file
.pypirc

# CAI files
.cai/
.vscode/

# workspaces
workspaces/

# benchmarks
benchmarks/outputs

# other
nohup.out
<<<<<<< HEAD
.aider*
=======
venv*
caiextensions-*
pentestperf
>>>>>>> 11bcd0db
<|MERGE_RESOLUTION|>--- conflicted
+++ resolved
@@ -156,10 +156,9 @@
 
 # other
 nohup.out
-<<<<<<< HEAD
 .aider*
-=======
-venv*
 caiextensions-*
 pentestperf
->>>>>>> 11bcd0db
+
+# python venvs
+venv*